<script>
<<<<<<< HEAD
  import { gameStore, availableDiscounts, discountCount, canUseDiscount, canCommitShot, hasPendingShot, isLoading, isRevealing, nextDiscount } from '../stores/game-unified.js';
=======
  import { gameStore, availableDiscounts, discountCount, canUseDiscount, isLoading, nextDiscount } from '../stores/game/index.js';
>>>>>>> ec7f42ed
  import { walletStore } from '../stores/wallet.js';
  import { toastStore } from '../stores/toast.js';

  // Reactive statements
  $: wallet = $walletStore;
  $: discounts = $availableDiscounts;
  $: discountAvailable = $discountCount;
  $: canUse = $canUseDiscount;
  $: loading = $isLoading;
  $: revealing = $isRevealing;
  $: pendingShot = $hasPendingShot;
  $: canCommit = $canCommitShot;
  $: discount = $nextDiscount;

  // Calculate discount percentage and savings
  $: discountPercentage = discount ? Math.round(discount.discount_percentage * 100) : 20;
  $: discountSavings = discount ? (0.0005 * discount.discount_percentage).toFixed(4) : '0.0001';

  // Handle discount shot commit
  async function handleDiscountCommit() {
    if (!wallet.connected) {
      toastStore.error('Please connect your wallet first');
      return;
    }

    if (!discount) {
      toastStore.error('No discounts available');
      return;
    }

    if (pendingShot) {
      toastStore.error('You already have a pending shot. Please reveal it first.');
      return;
    }

    try {
      await gameStore.commitShot(true, discount.id); // Pass true to use discount and discount ID
    } catch (error) {
      console.error('Failed to commit discount shot:', error);
      toastStore.error('Failed to apply discount');
    }
  }

  // Handle discount shot reveal
  async function handleDiscountReveal() {
    if (!wallet.connected) {
      toastStore.error('Please connect your wallet first');
      return;
    }

    if (!pendingShot) {
      toastStore.error('No pending shot to reveal');
      return;
    }

    try {
      await gameStore.revealShot();
    } catch (error) {
      console.error('Failed to reveal discount shot:', error);
      toastStore.error('Failed to reveal discount shot');
    }
  }
</script>

{#if wallet.connected && discountAvailable > 0 && discount}
  <div class="discount-container">
    {#if pendingShot}
      <!-- Reveal Discount Shot -->
      <button
        class="discount-btn discount-reveal"
        class:disabled={revealing}
        disabled={revealing}
        on:click={handleDiscountReveal}
      >
        {#if revealing}
          <div class="loading-spinner"></div>
          <span>Revealing Discount...</span>
        {:else}
          <div class="discount-icon">🔓</div>
          <div class="discount-content">
            <div class="discount-title">Reveal Discount Shot</div>
            <div class="discount-savings">Click to reveal</div>
          </div>
        {/if}
      </button>
    {:else}
      <!-- Commit Discount Shot -->
      <button
        class="discount-btn"
        class:disabled={!canUse || loading || !canCommit}
        disabled={!canUse || loading || !canCommit}
        on:click={handleDiscountCommit}
      >
        {#if loading}
          <div class="loading-spinner"></div>
          <span>Committing Discount...</span>
        {:else}
          <div class="discount-icon">💰</div>
          <div class="discount-content">
            <div class="discount-title">Use {discountPercentage}% Discount</div>
            <div class="discount-details">
              <span class="discount-count">{discountAvailable} available</span>
              <span class="discount-savings">Save {discountSavings} ETH</span>
            </div>
          </div>
        {/if}
      </button>
    {/if}
    
    <div class="discount-info">
      <span class="info-icon">ℹ️</span>
      <span class="info-text">Discounts earned from referrals!</span>
    </div>
  </div>
{/if}

<style>
  .discount-container {
    @apply w-full space-y-2;
  }

  .discount-btn {
    @apply w-full px-6 py-4 rounded-xl font-bold text-lg transition-all duration-200;
    @apply bg-gradient-to-r from-green-600 to-emerald-600 hover:from-green-700 hover:to-emerald-700;
    @apply text-white shadow-lg hover:shadow-xl transform hover:scale-105;
    @apply flex items-center justify-center space-x-3;
    @apply border-2 border-green-400/30 hover:border-green-300/50;
  }

  .discount-btn:disabled {
    @apply opacity-50 cursor-not-allowed transform-none hover:shadow-lg;
    @apply hover:from-green-600 hover:to-emerald-600 hover:border-green-400/30;
  }

  .discount-btn.disabled {
    @apply opacity-50 cursor-not-allowed;
  }

  .loading-spinner {
    @apply w-6 h-6 border-2 border-white border-t-transparent rounded-full animate-spin;
  }

  .discount-icon {
    @apply text-3xl;
  }

  .discount-content {
    @apply flex flex-col items-start;
  }

  .discount-title {
    @apply text-lg font-bold leading-tight;
  }

  .discount-details {
    @apply flex items-center space-x-3 text-sm opacity-90 leading-tight;
  }

  .discount-count {
    @apply text-sm;
  }

  .discount-savings {
    @apply text-sm font-semibold text-green-200;
  }

  .discount-info {
    @apply flex items-center justify-center space-x-2 text-sm text-gray-400;
  }

  .info-icon {
    @apply text-base;
  }

  .info-text {
    @apply text-center;
  }

  /* Mobile responsive */
  @media (max-width: 640px) {
    .discount-btn {
      @apply px-4 py-3 text-base;
    }

    .discount-icon {
      @apply text-2xl;
    }

    .discount-title {
      @apply text-base;
    }

    .discount-details {
      @apply text-xs flex-col space-x-0 space-y-1 items-start;
    }
  }

  /* Animation for discount button */
  .discount-btn {
    animation: discountGlow 2s ease-in-out infinite alternate;
  }

  @keyframes discountGlow {
    0% {
      box-shadow: 0 0 20px rgba(34, 197, 94, 0.3);
    }
    100% {
      box-shadow: 0 0 30px rgba(34, 197, 94, 0.5), 0 0 40px rgba(16, 185, 129, 0.3);
    }
  }

  .discount-btn:hover {
    animation: none;
  }
</style><|MERGE_RESOLUTION|>--- conflicted
+++ resolved
@@ -1,9 +1,5 @@
 <script>
-<<<<<<< HEAD
-  import { gameStore, availableDiscounts, discountCount, canUseDiscount, canCommitShot, hasPendingShot, isLoading, isRevealing, nextDiscount } from '../stores/game-unified.js';
-=======
-  import { gameStore, availableDiscounts, discountCount, canUseDiscount, isLoading, nextDiscount } from '../stores/game/index.js';
->>>>>>> ec7f42ed
+  import { gameStore, availableDiscounts, discountCount, canUseDiscount, isLoading, nextDiscount } from '../stores/game-unified.js';
   import { walletStore } from '../stores/wallet.js';
   import { toastStore } from '../stores/toast.js';
 
