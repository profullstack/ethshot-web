<script>
  console.log('🔧 GameButton component loading...');
  
<<<<<<< HEAD
  import { gameStore, canCommitShot, canRevealShot, pendingShot, hasPendingShot, isRevealing, cooldownRemaining, isLoading, contractDeployed, gameError } from '../stores/game-unified.js';
=======
  import { gameStore, canTakeShot, cooldownRemaining, isLoading, contractDeployed, gameError } from '../stores/game/index.js';
>>>>>>> ec7f42ed
  import { walletStore, isConnected, isCorrectNetwork } from '../stores/wallet.js';
  import { toastStore } from '../stores/toast.js';
  import { GAME_CONFIG, NETWORK_CONFIG, formatEth, formatTime as configFormatTime } from '../config.js';
  import { onMount, onDestroy } from 'svelte';

  console.log('✅ GameButton imports loaded successfully');

  let cooldownTimer = null;
  let timeRemaining = 0;

  // Format time remaining for display
  const formatTime = (seconds) => {
    if (seconds <= 0) return '';
    
    const hours = Math.floor(seconds / 3600);
    const minutes = Math.floor((seconds % 3600) / 60);
    const secs = seconds % 60;
    
    if (hours > 0) {
      return `${hours}h ${minutes}m ${secs}s`;
    } else if (minutes > 0) {
      return `${minutes}m ${secs}s`;
    } else {
      return `${secs}s`;
    }
  };

  // Start cooldown timer
  const startCooldownTimer = () => {
    if (cooldownTimer) {
      clearInterval(cooldownTimer);
    }

    cooldownTimer = setInterval(() => {
      timeRemaining = $cooldownRemaining;
      if (timeRemaining <= 0) {
        clearInterval(cooldownTimer);
        cooldownTimer = null;
      }
    }, 1000);
  };

  // Handle committing a shot
  const handleCommitShot = async () => {
    console.log('🎯 COMMIT SHOT BUTTON CLICKED!');
    console.log('🔍 Button click handler executing...');
    
    console.log('Debug info:', {
      isConnected: $isConnected,
      isCorrectNetwork: $isCorrectNetwork,
      canCommitShot: $canCommitShot,
      contractDeployed: $contractDeployed,
      isLoading: $isLoading,
      gameError: $gameError,
      hasPendingShot: $hasPendingShot
    });

    if (!$isConnected) {
      console.log('❌ Wallet not connected - stopping here');
      toastStore.error('Please connect your wallet first');
      return;
    }

    if (!$isCorrectNetwork) {
      console.log('❌ Wrong network - stopping here');
      toastStore.error('Please switch to the correct network');
      return;
    }

    if ($hasPendingShot) {
      console.log('❌ Already have pending shot - stopping here');
      toastStore.error('You already have a pending shot. Please reveal it first.');
      return;
    }

    console.log('✅ All checks passed, calling gameStore.commitShot()');
    console.log('🚀 About to call gameStore.commitShot()...');
    
    try {
      const result = await gameStore.commitShot();
      console.log('✅ gameStore.commitShot() completed:', result);
    } catch (error) {
      console.error('❌ Failed to commit shot:', error);
      console.error('Error details:', {
        message: error.message,
        code: error.code,
        stack: error.stack
      });
      toastStore.error('Failed to commit shot: ' + error.message);
    }
  };

  // Handle revealing a shot
  const handleRevealShot = async () => {
    console.log('🔓 REVEAL SHOT BUTTON CLICKED!');
    console.log('🔍 Button click handler executing...');
    
    console.log('Debug info:', {
      isConnected: $isConnected,
      isCorrectNetwork: $isCorrectNetwork,
      canRevealShot: $canRevealShot,
      pendingShot: $pendingShot,
      isRevealing: $isRevealing
    });

    if (!$isConnected) {
      console.log('❌ Wallet not connected - stopping here');
      toastStore.error('Please connect your wallet first');
      return;
    }

    if (!$isCorrectNetwork) {
      console.log('❌ Wrong network - stopping here');
      toastStore.error('Please switch to the correct network');
      return;
    }

    if (!$pendingShot?.exists) {
      console.log('❌ No pending shot - stopping here');
      toastStore.error('No pending shot to reveal. Please commit a shot first.');
      return;
    }

    console.log('✅ All checks passed, calling gameStore.revealShot()');
    console.log('🚀 About to call gameStore.revealShot()...');
    
    try {
      const result = await gameStore.revealShot();
      console.log('✅ gameStore.revealShot() completed:', result);
    } catch (error) {
      console.error('❌ Failed to reveal shot:', error);
      console.error('Error details:', {
        message: error.message,
        code: error.code,
        stack: error.stack
      });
      toastStore.error('Failed to reveal shot: ' + error.message);
    }
  };

  // Switch to correct network
  const handleSwitchNetwork = async () => {
    try {
      await walletStore.switchNetwork(NETWORK_CONFIG.CHAIN_ID);
    } catch (error) {
      toastStore.error('Failed to switch network');
    }
  };

  // Reactive statements
  $: timeRemaining = $cooldownRemaining;
  $: if (timeRemaining > 0 && !cooldownTimer) {
    startCooldownTimer();
  }

  onMount(() => {
    console.log('🔧 GameButton onMount called');
    console.log('🔧 Cooldown remaining:', $cooldownRemaining);
    
    if ($cooldownRemaining > 0) {
      startCooldownTimer();
    }
    
    console.log('✅ GameButton component mounted successfully');
  });

  onDestroy(() => {
    if (cooldownTimer) {
      clearInterval(cooldownTimer);
    }
  });
</script>

<div class="flex flex-col items-center space-y-6">
  <!-- Main Game Button -->
  <div class="relative">
    {#if $contractDeployed === false}
      <!-- Contract Not Deployed -->
      <button
        class="btn-game btn-error"
        disabled
      >
        <span class="text-2xl font-bold">Contract Not Deployed</span>
        <span class="text-sm opacity-80">Please deploy the smart contract first</span>
      </button>
    {:else if !$isConnected}
      <!-- Not Connected -->
      <button
        on:click={() => walletStore.connect()}
        class="btn-game btn-connect"
        disabled={$isLoading}
      >
        <span class="text-2xl font-bold">Connect Wallet</span>
        <span class="text-sm opacity-80">to take your shot</span>
      </button>
    {:else if !$isCorrectNetwork}
      <!-- Wrong Network -->
      <button
        on:click={handleSwitchNetwork}
        class="btn-game btn-warning"
        disabled={$isLoading}
      >
        <span class="text-2xl font-bold">Switch Network</span>
        <span class="text-sm opacity-80">to continue playing</span>
      </button>
    {:else if timeRemaining > 0}
      <!-- Cooldown Active -->
      <button
        class="btn-game btn-disabled"
        disabled
      >
        <span class="text-2xl font-bold">Cooldown Active</span>
        <span class="text-sm opacity-80">Next shot in {formatTime(timeRemaining)}</span>
      </button>
    {:else if $isLoading}
      <!-- Committing Shot -->
      <button
        class="btn-game btn-loading"
        disabled
      >
        <div class="flex items-center space-x-3">
          <div class="spinner w-6 h-6"></div>
          <div class="flex flex-col">
            <span class="text-2xl font-bold">Committing Shot...</span>
            <span class="text-sm opacity-80">Confirm in wallet</span>
          </div>
        </div>
      </button>
    {:else if $isRevealing}
      <!-- Revealing Shot -->
      <button
        class="btn-game btn-loading"
        disabled
      >
        <div class="flex items-center space-x-3">
          <div class="spinner w-6 h-6"></div>
          <div class="flex flex-col">
            <span class="text-2xl font-bold">Revealing Shot...</span>
            <span class="text-sm opacity-80">Confirm in wallet</span>
          </div>
        </div>
      </button>
    {:else if $hasPendingShot && $canRevealShot}
      <!-- Ready to Reveal -->
      <button
        on:click={handleRevealShot}
        class="btn-game btn-reveal animate-glow"
        disabled={false}
        style="pointer-events: auto; cursor: pointer;"
      >
        <span class="text-2xl font-bold">🔓 Reveal Shot</span>
        <span class="text-sm opacity-80">Click to reveal your committed shot</span>
      </button>
    {:else if $hasPendingShot && !$canRevealShot}
      <!-- Waiting for Reveal Window -->
      <button
        class="btn-game btn-waiting"
        disabled
      >
        <span class="text-2xl font-bold">⏳ Waiting...</span>
        <span class="text-sm opacity-80">Reveal window opens next block</span>
      </button>
    {:else if $canCommitShot}
      <!-- Ready to Commit -->
      <button
        on:click={handleCommitShot}
        class="btn-game btn-primary animate-glow"
        disabled={false}
        style="pointer-events: auto; cursor: pointer;"
      >
        <span class="text-3xl font-black">🎯 COMMIT SHOT</span>
        <span class="text-sm opacity-90">{formatEth(GAME_CONFIG.SHOT_COST)} ETH • {GAME_CONFIG.WIN_PERCENTAGE}% chance to win</span>
      </button>
    {:else}
      <!-- Cannot Commit -->
      <button
        class="btn-game btn-disabled"
        disabled
      >
        <span class="text-2xl font-bold">Cannot Take Shot</span>
        <span class="text-sm opacity-80">Check wallet connection and cooldown</span>
      </button>
    {/if}

    <!-- Pulse Effect for Ready State -->
    {#if ($canCommitShot || ($hasPendingShot && $canRevealShot)) && !$isLoading && !$isRevealing && timeRemaining <= 0}
      <div class="absolute inset-0 rounded-2xl bg-red-500/20 animate-ping pointer-events-none"></div>
    {/if}
  </div>

  <!-- Game Stats -->
  <div class="grid grid-cols-3 gap-4 text-center">
    <div class="bg-gray-800/50 rounded-lg p-3">
      <div class="text-lg font-bold text-yellow-400">{GAME_CONFIG.WIN_PERCENTAGE}%</div>
      <div class="text-xs text-gray-400">Win Chance</div>
    </div>
    <div class="bg-gray-800/50 rounded-lg p-3">
      <div class="text-lg font-bold text-green-400">{GAME_CONFIG.WINNER_PERCENTAGE}%</div>
      <div class="text-xs text-gray-400">Winner Gets</div>
    </div>
    <div class="bg-gray-800/50 rounded-lg p-3">
      <div class="text-lg font-bold text-blue-400">{configFormatTime(GAME_CONFIG.COOLDOWN_SECONDS)}</div>
      <div class="text-xs text-gray-400">Cooldown</div>
    </div>
  </div>

  <!-- Error Message -->
  {#if $gameError}
    <div class="bg-red-900/20 border border-red-500/30 rounded-lg p-4 text-center max-w-md">
      <div class="text-red-400 font-semibold mb-2">⚠️ Game Error</div>
      <div class="text-red-300 text-sm">{$gameError}</div>
      {#if $contractDeployed === false}
        <div class="text-red-200 text-xs mt-2">
          Deploy the smart contract using: <code class="bg-red-800/30 px-1 rounded">pnpm run deploy:testnet</code>
        </div>
      {/if}
    </div>
  {/if}

  <!-- Risk Warning -->
  <div class="text-center text-xs text-gray-500 max-w-md">
    <p>
      ⚠️ This is a game of chance. Only play with ETH you can afford to lose.
      Each shot has a {GAME_CONFIG.WIN_PERCENTAGE}% chance of winning the current pot.
    </p>
  </div>
</div>

<style>
  .btn-game {
    @apply relative flex flex-col items-center justify-center;
    @apply w-80 h-32 rounded-2xl border-2;
    @apply font-bold text-white transition-all duration-300;
    @apply focus:outline-none focus:ring-4 focus:ring-offset-2 focus:ring-offset-gray-900;
    @apply transform hover:scale-105 active:scale-95;
  }

  .btn-primary {
    @apply bg-gradient-to-br from-red-500 to-red-600;
    @apply border-red-400 hover:from-red-400 hover:to-red-500;
    @apply shadow-lg hover:shadow-xl;
    @apply focus:ring-red-500;
  }

  .btn-connect {
    @apply bg-gradient-to-br from-blue-500 to-blue-600;
    @apply border-blue-400 hover:from-blue-400 hover:to-blue-500;
    @apply shadow-lg hover:shadow-xl;
    @apply focus:ring-blue-500;
  }

  .btn-warning {
    @apply bg-gradient-to-br from-yellow-500 to-yellow-600;
    @apply border-yellow-400 hover:from-yellow-400 hover:to-yellow-500;
    @apply shadow-lg hover:shadow-xl;
    @apply focus:ring-yellow-500;
  }

  .btn-error {
    @apply bg-gradient-to-br from-red-800 to-red-900;
    @apply border-red-700 cursor-not-allowed;
    @apply opacity-80;
  }

  .btn-disabled {
    @apply bg-gray-700 border-gray-600 cursor-not-allowed;
    @apply opacity-60;
  }

  .btn-loading {
    @apply bg-gradient-to-br from-purple-500 to-purple-600;
    @apply border-purple-400;
    @apply focus:ring-purple-500;
  }

  .btn-game:disabled {
    @apply transform-none hover:scale-100;
  }

  .spinner {
    @apply border-2 border-gray-300 border-t-white rounded-full animate-spin;
  }

  @keyframes glow {
    0%, 100% {
      box-shadow: 0 0 20px rgba(239, 68, 68, 0.5);
    }
    50% {
      box-shadow: 0 0 40px rgba(239, 68, 68, 0.8);
    }
  }

  .animate-glow {
    animation: glow 2s ease-in-out infinite;
  }

  @keyframes ping {
    75%, 100% {
      transform: scale(1.1);
      opacity: 0;
    }
  }

  .animate-ping {
    animation: ping 2s cubic-bezier(0, 0, 0.2, 1) infinite;
  }

  /* Mobile Responsive */
  @media (max-width: 640px) {
    .btn-game {
      @apply w-72 h-28;
    }
    
    .btn-game span:first-child {
      @apply text-xl;
    }
  }
</style><|MERGE_RESOLUTION|>--- conflicted
+++ resolved
@@ -1,11 +1,7 @@
 <script>
   console.log('🔧 GameButton component loading...');
   
-<<<<<<< HEAD
-  import { gameStore, canCommitShot, canRevealShot, pendingShot, hasPendingShot, isRevealing, cooldownRemaining, isLoading, contractDeployed, gameError } from '../stores/game-unified.js';
-=======
-  import { gameStore, canTakeShot, cooldownRemaining, isLoading, contractDeployed, gameError } from '../stores/game/index.js';
->>>>>>> ec7f42ed
+  import { gameStore, canTakeShot, cooldownRemaining, isLoading, contractDeployed, gameError } from '../stores/game-unified.js';
   import { walletStore, isConnected, isCorrectNetwork } from '../stores/wallet.js';
   import { toastStore } from '../stores/toast.js';
   import { GAME_CONFIG, NETWORK_CONFIG, formatEth, formatTime as configFormatTime } from '../config.js';
